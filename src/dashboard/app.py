import os
import sys
import time
from datetime import datetime
from typing import List

import seaborn as sns
import matplotlib.dates as mdates

import matplotlib.pyplot as plt
import numpy as np
import pandas as pd
import plotly.colors as pc
import plotly.express as px
import streamlit as st
from streamlit_echarts import st_echarts

from src.pipeline import process_articles
from src.sentiment_analysis.wordcloud import generate_wordcloud
from src.utils.dbconnector import (append_to_document,
                                   fetch_and_combine_articles, find_documents,
                                   find_one_document)


# sys.path.append(os.path.abspath(os.path.join(os.path.dirname(_file_), "..", "..")))
def extract_and_flatten_keywords(data) -> List[str]:
    all_keywords = []
    all_keywords = data["keywords"].tolist()
    all_keywords = [item for sublist in all_keywords for item in sublist]
    return all_keywords


def load_css(file_name):
    with open(file_name) as f:
        st.markdown(f"<style>{f.read()}</style>", unsafe_allow_html=True)


# Function to simulate data processing (replace with actual processing functions)


# Function to create a word cloud


# Function to create a spiderweb chart
def generate_spiderweb(data):
    options = {
        "title": {"text": "Spiderweb Chart Example"},
        "radar": {"indicator": [{"name": key, "max": 100} for key in data.keys()]},
        "series": [
            {
                "name": "Topics",
                "type": "radar",
                "data": [{"value": list(data.values()), "name": "Topic Distribution"}],
            }
        ],
    }
    st_echarts(options=options)


# Load external CSS
# load_css("styles.css")
# Layout Configuration
# st.set_page_config(layout="wide")

# Title and User Input
st.title("News AI Dashboard")
st.subheader("Enter your query to generate insights:")
query = st.text_input("Query", "Enter a keyword or phrase")
fetch_till = st.slider("Fetch articles till", 5, 100, 10)

# Wait animation after submitting query
if st.button("Submit"):
    with st.spinner("Processing data, please wait..."):
        prev = find_one_document("News_Articles_Ids", {"query": query})
        # st.write(prev)
        if prev:
            data = prev["ids"]
        else:
            data = process_articles(query, limit=fetch_till)
    # st.write(data)
    df = fetch_and_combine_articles("News_Articles", data)
    st.success("Data processed successfully!")
    # st.write(df)
    # Column Layout
    col1, col2, col3 = st.columns(3)

    with col1:
        st.subheader("Keyword Extraction - Word Cloud")
        flattened_keywords = extract_and_flatten_keywords(df)
        wordcloud = generate_wordcloud(flattened_keywords, "Sentiments")
        plt.figure(figsize=(10, 5))
        plt.imshow(wordcloud, interpolation="bilinear")
        plt.axis("off")
        st.pyplot(plt)
    # Pie Chart with topic-wise distribution
    with col2:
        # st.subheader("Sentiment Distribution")
        sentiment_counts = df["sentiment"].value_counts()
        fig = px.pie(
            values=sentiment_counts.values,
            names=sentiment_counts.index,
            title="Sentiment Distribution",
            hole=0.5,
        )
        st.plotly_chart(fig)

    # Line chart for time-wise distribution
    st.subheader("Time-wise Sentiment Distribution")
    # Normalize the sentiment values to lowercase
    df["sentiment"] = df["sentiment"].str.lower()
    df["publishedat"] = pd.to_datetime(df["publishedat"])

    # Extract dates and aggregate sentiment counts
    time_data = df.pivot_table(
        index=df["publishedat"].dt.date,
        columns="sentiment",
        aggfunc="size",
        fill_value=0,
    )

    # Ensure all sentiments (positive, negative, neutral) are included
    for sentiment in ["positive", "negative", "neutral"]:
        if sentiment not in time_data.columns:
            time_data[sentiment] = 0

    # Reset the index to turn dates into a column
    time_data = time_data.reset_index()

    # Create the line plot
    fig = px.line(
        time_data,
        x="publishedat",
        y=["positive", "negative", "neutral"],
        title="Time-wise Sentiment Distribution",
        labels={"value": "Count", "variable": "Sentiment"},
    )

    # Customize line colors for each sentiment
    fig.update_traces(line=dict(color="green"), selector=dict(name="positive"))
    fig.update_traces(line=dict(color="red"), selector=dict(name="negative"))
    fig.update_traces(line=dict(color="blue"), selector=dict(name="neutral"))

    # Display the plot
    st.plotly_chart(fig)

<<<<<<< HEAD
    with col3:
        source_distribution = df['source'].value_counts()

        # Plot the pie chart
        fig = px.pie(
            names=source_distribution.index,
            values=source_distribution.values,
            title="Distribution of Articles by Source",
            color_discrete_sequence=pc.qualitative.Prism,
        )
        st.plotly_chart(fig)
    
    
    df['publishedat'] = pd.to_datetime(df['publishedat'])

    # Extract date only (without time) for grouping
    df['date'] = df['publishedat'].dt.date

    # Pivot the DataFrame to create a matrix for the heatmap
    # Count sentiment occurrences for each source per day
    heatmap_data = df.pivot_table(index='date', columns='source', values='sentiment', aggfunc='count', fill_value=0)

    # Plot the heatmap
    fig = px.imshow(heatmap_data, color_continuous_scale='YlGnBu', title="Sentiment Distribution Across Sources Over Time")
    fig.update_layout(xaxis_title="Source", yaxis_title="Date", xaxis_nticks=10)
    fig.update_xaxes(tickangle=-45)

    st.plotly_chart(fig)
    
=======
    source_distribution = df["source"].value_counts()

    # Plot the pie chart
    fig = px.pie(
        names=source_distribution.index,
        values=source_distribution.values,
        title="Distribution of Articles by Source",
        color_discrete_sequence=pc.qualitative.Prism,
    )
    st.plotly_chart(fig)

>>>>>>> 85897378
    # Display summaries with highlighted keywords in an expander
    # Display summaries with highlighted keywords in an expander
    def highlight_keywords(text, keywords):
        for keyword in keywords:
            text = text.replace(keyword, f"<span style='background-color: #ffc107; color: white'>{keyword}</span>")
        return text

    with st.expander("View All Summaries with Highlighted Keywords"):
        st.subheader("Summaries")
        for index, row in df.iterrows():
            summary = row["summary"]
            keywords = row["keywords"]
            highlighted_summary = highlight_keywords(summary, keywords)
            st.markdown(highlighted_summary, unsafe_allow_html=True)

    with st.expander("View Public Reddit Data"):
        # Reddit Word Cloud
        try:
            st.subheader("Reddit Keyword Extraction - Word Cloud")
            reddit_wordcloud = generate_wordcloud(data["reddit_keywords"])
            plt.figure(figsize=(10, 5))
            plt.imshow(reddit_wordcloud, interpolation="bilinear")
            plt.axis("off")
            st.pyplot(plt)

            # Reddit Sentiment Analysis
            st.subheader("Reddit Sentiment Distribution")
            reddit_sentiment_counts = pd.Series(
                data["reddit_sentiments"]
            ).value_counts()
            fig = px.pie(
                values=reddit_sentiment_counts.values,
                names=reddit_sentiment_counts.index,
                title="Reddit Sentiment Distribution",
            )
            st.plotly_chart(fig)

            # Hot Discussion Points from Reddit
            st.subheader("Hot Discussion Points from Reddit")
            st.write(
                "Placeholder for Reddit hot discussion points (to be populated with real data)."
            )

        except Exception as e:
            st.error(f"Error: {e}")<|MERGE_RESOLUTION|>--- conflicted
+++ resolved
@@ -143,7 +143,6 @@
     # Display the plot
     st.plotly_chart(fig)
 
-<<<<<<< HEAD
     with col3:
         source_distribution = df['source'].value_counts()
 
@@ -173,19 +172,6 @@
 
     st.plotly_chart(fig)
     
-=======
-    source_distribution = df["source"].value_counts()
-
-    # Plot the pie chart
-    fig = px.pie(
-        names=source_distribution.index,
-        values=source_distribution.values,
-        title="Distribution of Articles by Source",
-        color_discrete_sequence=pc.qualitative.Prism,
-    )
-    st.plotly_chart(fig)
-
->>>>>>> 85897378
     # Display summaries with highlighted keywords in an expander
     # Display summaries with highlighted keywords in an expander
     def highlight_keywords(text, keywords):
