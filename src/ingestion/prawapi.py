--- conflicted
+++ resolved
@@ -33,7 +33,6 @@
 # constants
 COMMENT_COUNT = 10
 TIME_SLOT = "all"  # Time filter can be 'all', 'day', 'week', 'month', 'year'
-<<<<<<< HEAD
 REDDIT_CACHE_COLLECTION = "reddit_cache"  # MongoDB collection for cache
 REDDIT_POSTS_COLLECTION = "reddit_posts"
 
@@ -99,9 +98,6 @@
             f"Cache hit for keyword: {keyword}. Returning cached data.")
         return cached_posts
 
-=======
-
-
 def clean_content(content: str) -> str:
     # Replace carriage returns and newlines with spaces
     """
@@ -133,7 +129,6 @@
     Returns:
         List[Dict]: A list of dictionaries containing the post data.
     """
->>>>>>> 14baaced
     try:
         # Search for posts containing the keyword
         search_results = reddit.subreddit("all").search(
