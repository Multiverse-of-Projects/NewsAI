import os
import sys
<<<<<<< HEAD
import json
=======
>>>>>>> 3e226735
from urllib.parse import urlparse

import requests
from bs4 import BeautifulSoup

sys.path.append(os.path.abspath(os.path.join(os.path.dirname(__file__), "..", "..")))
from src.utils.logger import setup_logger

logger = setup_logger()

def fetch_article_content(article_ids):
    urls = [] # List of article ID and associated URL {id: url} using article_ids
    # ---------
    # MongoDB code to fetch URLs from the database
    # ---------
    with open("articles.json", "r", encoding="utf-8") as f:
        articles = json.load(f)
        for article in articles:
            id = article["id"]
            url = article["url"]
            urls.append({"id": id, "url": url})

    article_contents = []
    for obj in urls:
        id = obj["id"]
        url = obj["url"]
        try:
            # Send a GET request to the article URL
            response = requests.get(url)
            response.raise_for_status()  # Check for HTTP errors

            # Parse the content using BeautifulSoup
            soup = BeautifulSoup(response.content, "html.parser")

            # Extract the article content based on common HTML structure
            article_content = ""

            # Many articles have a <p> tag structure for paragraphs
            paragraphs = soup.find_all("p")
            if paragraphs:
                for p in paragraphs:
                    article_content += p.get_text() + "\n"
            else:
                # Fallback if no <p> tags found, try another structure, e.g., <div>
                divs = soup.find_all("div")
                for div in divs:
                    article_content += div.get_text() + "\n"

            # Optionally, clean up the content
            article_content = article_content.strip()

            article_obj = {"id": id, "content": article_content}
            article_contents.append(article_obj)

        except requests.exceptions.RequestException as e:
            logger.error(f"Failed to fetch the article: {e}")
            return None
    
    logger.info(f"Total articles content fetched: {len(article_contents)}")
    # ---------
    # MongoDB code to store article content
    # ---------
    return article_contents


if __name__ == "__main__":
    url = "https://www.rt.com/india/602908-reclaiming-night-protests-over-rape/"
    article_content = fetch_article_content(url)
    if article_content:
        logger.info("Article Content Extracted:\n")
        logger.info(article_content)<|MERGE_RESOLUTION|>--- conflicted
+++ resolved
@@ -1,9 +1,6 @@
 import os
 import sys
-<<<<<<< HEAD
 import json
-=======
->>>>>>> 3e226735
 from urllib.parse import urlparse
 
 import requests
