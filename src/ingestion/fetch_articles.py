--- conflicted
+++ resolved
@@ -22,8 +22,6 @@
 
 
 async def fetch_article_content(article_ids, session):
-<<<<<<< HEAD
-=======
     """
     Fetches the content of a list of articles asynchronously, by checking if content already exists in the database, and if not, extracting the content from the given URLs.
 
@@ -34,7 +32,6 @@
     Returns:
         List[Dict[str, str]]: List of dictionaries, each containing the ID and content of a fetched article.
     """
->>>>>>> 14baaced
     try:
         if not docs:
             raise ValueError(
