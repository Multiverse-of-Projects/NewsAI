import os

from dotenv import load_dotenv
from pymongo import MongoClient

from src.utils.logger import setup_logger

logger = setup_logger()

# Load environment variables
load_dotenv()


def get_mongo_client():
    """
    Connects to MongoDB and returns the database object.

    Uses environment variables for connection:
        MONGO_USERNAME: username for MongoDB authentication
        MONGO_PASSWORD: password for MongoDB authentication
        MONGO_DB_NAME: name of the database to connect to

    Returns:
        pymongo.database.Database: the connected database object

    Raises:
        Exception: if connection fails
    """
    try:
        mongo_uri = f"mongodb+srv://{os.getenv('MONGO_USERNAME')}:{os.getenv('MONGO_PASSWORD')}@devasy23.a8hxla5.mongodb.net/?retryWrites=true&w=majority&appName=Devasy23"
        db_name = os.getenv("DB_NAME")
<<<<<<< HEAD
        client = MongoClient(mongo_uri)
=======
        client = MongoClient(mongo_uri, socketTimeoutMS=60000, connectTimeoutMS=60000)
>>>>>>> f62fdfec
        db = client[db_name]
        logger.info("Successfully connected to MongoDB.")
        return db
    except Exception as e:
        logger.error(f"Failed to connect to MongoDB: {e}")
        raise


def insert_document(collection_name, document):
    """
    Inserts a document into the given collection.

    Args:
        collection_name (str): The name of the collection.
        document (dict): The document to be inserted.

    Returns:
        str: The ID of the inserted document.

    Raises:
        Exception: If there is an error inserting the document.
    """
    db = get_mongo_client()
    collection = db[collection_name]
    try:
        result = collection.insert_one(document)
        logger.info(f"Document inserted with ID: {result.inserted_id}")
        return result.inserted_id
    except Exception as e:
        logger.error(f"Failed to insert document: {e}")
        raise


def find_one_document(collection_name, query):
    db = get_mongo_client()
    collection = db[collection_name]
    try:
        result = collection.find_one(query)
        return result
    except Exception as e:
        logger.error(f"Failed to find document: {e}")
        raise

def append_to_document(collection_name, query, update_data):
    """
    Appends new data to an existing document in the MongoDB collection.

    Args:
        collection_name (str): The name of the MongoDB collection.
        query (dict): The query to select the document to update.
        update_data (dict): The new data to be appended to the document.

    Returns:
        int: The number of documents updated.
    """
    db = get_mongo_client()
    collection = db[collection_name]
    try:
        result = collection.update_one(query, {"$set": update_data})
        if result.modified_count > 0:
            logger.info(f"Document updated successfully.")
        else:
            logger.warning(f"No document matched the query. No update performed.")
        return result.modified_count
    except Exception as e:
        logger.error(f"Failed to update document: {e}")
        raise


def find_documents(collection_name, query):
    """
    Finds documents in the given MongoDB collection using the given query.

    Args:
        collection_name (str): The name of the MongoDB collection.
        query (dict): The query to select documents.

    Returns:
        list: A list of documents found by the query.

    Raises:
        Exception: If there is an error finding documents.
    """
    db = get_mongo_client()
    collection = db[collection_name]
    try:
        documents = collection.find(query)
        return documents
    except Exception as e:
        logger.error(f"Failed to find documents: {e}")
        raise<|MERGE_RESOLUTION|>--- conflicted
+++ resolved
@@ -29,11 +29,7 @@
     try:
         mongo_uri = f"mongodb+srv://{os.getenv('MONGO_USERNAME')}:{os.getenv('MONGO_PASSWORD')}@devasy23.a8hxla5.mongodb.net/?retryWrites=true&w=majority&appName=Devasy23"
         db_name = os.getenv("DB_NAME")
-<<<<<<< HEAD
-        client = MongoClient(mongo_uri)
-=======
         client = MongoClient(mongo_uri, socketTimeoutMS=60000, connectTimeoutMS=60000)
->>>>>>> f62fdfec
         db = client[db_name]
         logger.info("Successfully connected to MongoDB.")
         return db
