import json

from src.ingestion.fetch_articles import fetch_article_content
from src.ingestion.newsapi import fetch_news
from src.preprocessing.keyword_extraction import (bert_keyword_extraction,
                                                  extract_keywords)
from src.preprocessing.summarization import summarize_texts
from src.sentiment_analysis.classify import (analyze_sentiments,
                                             classify_sentiments)
from src.sentiment_analysis.wordcloud import generate_wordcloud
from src.utils.logger import setup_logger

# Setup logger
logger = setup_logger()


def process_articles(query):
    logger.info("Starting the processing of articles.")

    # Fetch articles from NewsAPI
    article_ids = fetch_news(
        query=query, from_date="2024-08-01", sort_by="popularity", to_json=False
    )

    # Get contents for each article
    article_contents = fetch_article_content(article_ids)

    # contents_file = f"{query.replace(' ', '_')}_contents2.json"
    # with open(contents_file, "w", encoding="utf-8") as f:
    #     json.dump(article_contents, f, ensure_ascii=False, indent=4)

    # Summarize the articles
    logger.info("Summarizing articles.")
    article_summaries = summarize_texts(article_contents)

    # summaries_file = f"{query.replace(' ', '_')}_summaries2.json"
    # with open(summaries_file, "w", encoding="utf-8") as f:
    #     json.dump(article_summaries, f, ensure_ascii=False, indent=4)

    # Extract keywords from summaries
    logger.info("Extracting keywords from summaries.")
    article_keywords = extract_keywords(article_summaries, top_n=10)

    # keywords_file = f"{query.replace(' ', '_')}_keywords2.json"
    # with open(keywords_file, "w", encoding="utf-8") as f:
    #     json.dump(article_keywords, f, ensure_ascii=False, indent=4)

    # Analyze sentiments of summaries
    logger.info("Analyzing sentiments of summaries.")
<<<<<<< HEAD
    article_sentiments = analyze_sentiments(article_ids)

    # sentiments_file = f"{query.replace(' ', '_')}_sentiments2.json"
    # with open(sentiments_file, "w", encoding="utf-8") as f:
    #     json.dump(article_sentiments, f, ensure_ascii=False, indent=4)

=======
    article_sentiments = analyze_sentiments(article_summaries)

    sentiments_file = f"{query.replace(' ', '_')}_sentiments2.json"
    with open(sentiments_file, "w", encoding="utf-8") as f:
        json.dump(article_sentiments, f, ensure_ascii=False, indent=4)
>>>>>>> 32fa1203

    # # Extract keywords from summaries
    # logger.info("Extracting keywords from summaries.")
    # keywords_list = extract_keywords(summaries, top_n=10)

    # # Analyze sentiments of summaries
    # logger.info("Analyzing sentiments of summaries.")
    # sentiments = analyze_sentiments(summaries)

    # # Generate word clouds for each sentiment category
    # logger.info("Generating word clouds for sentiment categories.")
    # sentiment_categories = {"POSITIVE": [], "NEGATIVE": [], "NEUTRAL": []}

    # for keywords, sentiment in zip(keywords_list, sentiments):
    #     label = sentiment["label"].upper()
    #     if label in sentiment_categories:
    #         sentiment_categories[label].extend(keywords)
    #     else:
    #         sentiment_categories["NEUTRAL"].extend(keywords)

    # for sentiment_label, keywords in sentiment_categories.items():
    #     if keywords:
    #         wordcloud = generate_wordcloud(keywords, sentiment_label)
    #     else:
    #         logger.warning(
    #             f"No keywords available for {sentiment_label} sentiment to generate word cloud."
    #         )

    # logger.info("Article processing pipeline completed successfully.")
    # return keywords_list, sentiments, wordcloud


if __name__ == "__main__":
    logger.info("Starting the processing of articles.")

    process_articles("Kolkata Murder Case")

    # news_data = fetch_news(
    #     query="Kolkata Murder Case", from_date="2024-08-01", sort_by="popularity", to_json=False
    # )
    # urls = [article.get("url") for article in news_data.get("articles", [])]

    # # Process articles
    # keywords, sentiments, wordcloud = process_articles(urls)
    # logger.info(f"Keywords: {keywords}")
    # logger.info(f"Sentiments: {sentiments}")
    # wordcloud.to_image().save("wordcloud.png")
    # logger.info("Processing of articles completed successfully.")<|MERGE_RESOLUTION|>--- conflicted
+++ resolved
@@ -47,20 +47,12 @@
 
     # Analyze sentiments of summaries
     logger.info("Analyzing sentiments of summaries.")
-<<<<<<< HEAD
     article_sentiments = analyze_sentiments(article_ids)
 
     # sentiments_file = f"{query.replace(' ', '_')}_sentiments2.json"
     # with open(sentiments_file, "w", encoding="utf-8") as f:
     #     json.dump(article_sentiments, f, ensure_ascii=False, indent=4)
 
-=======
-    article_sentiments = analyze_sentiments(article_summaries)
-
-    sentiments_file = f"{query.replace(' ', '_')}_sentiments2.json"
-    with open(sentiments_file, "w", encoding="utf-8") as f:
-        json.dump(article_sentiments, f, ensure_ascii=False, indent=4)
->>>>>>> 32fa1203
 
     # # Extract keywords from summaries
     # logger.info("Extracting keywords from summaries.")
