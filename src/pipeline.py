--- conflicted
+++ resolved
@@ -1,16 +1,9 @@
-<<<<<<< HEAD
-import os
-import sys
-
-sys.path.append(os.path.abspath(os.path.join(os.path.dirname(__file__), "..")))
-=======
 import asyncio
 import json
 from concurrent.futures import ThreadPoolExecutor
 
 from aiohttp import ClientSession
 from tenacity import retry, stop_after_attempt, wait_fixed
->>>>>>> 75c4a09c
 
 from src.ingestion.fetch_articles import fetch_article_content
 from src.ingestion.newsapi import fetch_news
@@ -28,12 +21,6 @@
 
 # Setup logger
 logger = setup_logger()
-
-
-# async def fetch_article_content_async(article_id, session):
-#     # Implement your content fetching logic here
-#     content = await fetch_article_content(article_id, session)
-#     return content
 
 
 async def summarize_texts_async(article_id):
@@ -169,13 +156,8 @@
 if __name__ == "__main__":
     logger.info("Starting the processing of articles.")
 
-<<<<<<< HEAD
-    process_articles("Kolkata Murder Case")
-    fetch_required_reddit_posts("Kolkata Murder Case", 10)
-=======
     article_ids = process_articles("Adani Hindenburg Report", limit=10)
     logger.info(f"Article IDs: {article_ids}")
->>>>>>> 75c4a09c
 
     # news_data = fetch_news(
     #     query="Kolkata Murder Case", from_date="2024-08-01", sort_by="popularity", to_json=False
