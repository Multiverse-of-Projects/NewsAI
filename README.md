<div align="center">
  <img src="https://github.com/user-attachments/assets/b825468e-515c-45e8-9b81-a4f1b033ab0c" alt="NewsAI Logo" width="200px">
  <h1>🚀 NewsAI: Where AI Meets Breaking News! 🌟</h1>
  <p><i>Buckle up, news junkies! We're about to take you on a wild ride through the information superhighway! 🎢</i></p>
  
  ![GitHub stars](https://img.shields.io/github/stars/Multiverse-of-Projects/NewsAI?style=social)
  ![GitHub forks](https://img.shields.io/github/forks/Multiverse-of-Projects/NewsAI?style=social)
  ![GitHub watchers](https://img.shields.io/github/watchers/Multiverse-of-Projects/NewsAI?style=social)
  ![GitHub contributors](https://img.shields.io/github/contributors/Multiverse-of-Projects/NewsAI)
  ![GitHub last commit](https://img.shields.io/github/last-commit/Multiverse-of-Projects/NewsAI)
  [![Documentation Status](https://readthedocs.org/projects/newsai/badge/?version=latest)](https://newsai.readthedocs.io/en/latest/?badge=latest)
</div>

## 🎭 What's All the Fuss About?

Imagine if CNN, Reddit, and a fortune-teller had a baby, and that baby was raised by AI. That's NewsAI! We're not just aggregating news; we're revolutionizing how you experience information:

- 🔮 **Gemini-Powered Insights**: Google's Gemini AI is our crystal ball!
- 🧠 **BERT-Based Sentiment Analysis**: We don't just read news; we feel it in our circuits!
- 🚀 **FastAPI Backend**: So fast, it breaks the space-time continuum!
- 🖥️ **Streamlit Dashboard**: Where data visualization meets modern art!
- 🍃 **MongoDB**: Because our data is too cool for tables!

## 🎬 See It or Don't Believe It!

<div align="center">
  <a href="https://www.youtube.com/watch?v=stTXgljJVPQ">
    <img src="https://img.youtube.com/vi/stTXgljJVPQ/0.jpg" alt="Demo Video" width="500px">
  </a>
  <br>
  <i>Warning: This video may cause uncontrollable desire to code! 🤓</i>
</div>

## 🚀 Quick Start: 0 to Hero in 3... 2... 1...

```bash
# Clone this bad boy
git clone https://github.com/YourUsername/NewsAI.git

# Enter the matrix
cd NewsAI

# Install magical dependencies
pip install -r requirements.txt

# Add neccessary creds in .env file
create an .env file with api keys and all

# Add python path and run streamlit from src/dashboard/
streamlit run app.py

# If you want to Unleash your creativity
git checkout -b feature/skynet-integration

# Start coding like you're trying to prevent Y2K!
```

## 🌈 Contribution: Join Our Avengers of Code!

1. 🍴 Fork (the repo, not your dinner)
2. 🌿 Branch (create one, don't climb one)
3. 💡 Commit (changes, not crimes)
4. 🚀 Push (to the repo, not your luck)
5. 🎉 PR (Pull Request, not Public Relations)

## 🏆 Wall of Fame: Our Code Wizards

<div align="center">
  <a href="https://github.com/Multiverse-of-Projects/NewsAI/graphs/contributors">
    <img src="https://contrib.rocks/image?repo=Multiverse-of-Projects/NewsAI" />
  </a>
</div>

<div align="center">
  <b>These legends write code that makes Shakespeare look like a casual blogger!</b>
</div>

## 📚 Documentation: The Sacred Texts

Our docs are so good, they're basically the eighth wonder of the world. Check them out on [Read the Docs](https://newsai.readthedocs.io/)!

## 🎨 Our Tech Palette: Tools of Mass Construction

- 🧠 **Gemini AI**: For insights sharper than a samurai's sword
- 🤖 **BERT**: Sentiment analysis that can read between the lines (and emojis)
- 🚀 **FastAPI**: Because life's too short for slow APIs
- 🖥️ **Streamlit**: Making dashboards sexier than a sports car
- 🍃 **MongoDB**: NoSQL? More like YesQL to all our data needs!

## 📬 Reach Out and Touch Code

- 📧 Email: patel.devasy.23@gmail.com (We read faster than we code!)
<!-- - 🐦 Twitter: [@NewsAIDashboard](https://twitter.com/NewsAIDashboard) (Follow us for dad jokes and tech puns) -->
- 💬 Discord: [Join our server](https://discord.gg/kV4ANf6x) (Where we debate tabs vs. spaces)

## 📜 License to Thrill

This project is licensed under the MIT License - see the [LICENSE.md](LICENSE.md) file for details. It's basically a license to code with reckless abandon!

<<<<<<< HEAD
# Contribution Guidelines
We welcome contributions from everyone! To ensure a smooth collaboration, please follow these guidelines:

## Fork the Repository:
Create a personal fork of the repository on GitHub.

## Create a New Branch:
Always create a new branch for your feature or bug fix:
```bash
git checkout -b feature/your-feature-name
```

## Write Clear Commit Messages:
Use clear and descriptive commit messages to explain your changes. Follow this format:
```markdown
[type]: [short description]
```
## Update Documentation:
If your changes affect the functionality, please update the relevant documentation in the README.md or add comments to the code.

## Run Tests:
If applicable, ensure that all tests pass before submitting your changes. You can add new tests for new features as necessary.

## Submit a Pull Request:
Once your feature is complete, submit a pull request (PR) from your branch to the main branch of the original repository. Provide a clear description of your changes and reference any relevant issues.

<h1>Our Valuable Contributors ❤️✨</h1>

[![Contributors](https://contrib.rocks/image?repo=Multiverse-of-Projects/NewsAI)](https://github.com/Multiverse-of-Projects/NewsAI/graphs/contributors)

# MIT License

Copyright (c)

Permission is hereby granted, free of charge, to any person obtaining a copy of this software and associated documentation files (the "Software"), to deal in the Software without restriction, including without limitation the rights to use, copy, modify, merge, publish, distribute, sublicense, and/or sell copies of the Software, and to permit persons to whom the Software is furnished to do so, subject to the following conditions:

 
## Summary of the MIT License
Permission is granted to use, copy, modify, merge, publish, distribute, sublicense, and/or sell copies of the software.
Attribution: The original license notice must be included in all copies or substantial portions of the software.
Warranty Disclaimer: The software is provided "as is", without warranty of any kind. The authors are not liable for any damage or loss arising from the use of the software.
=======
---

<div align="center">
  <img src="https://media.giphy.com/media/3o7btXkbsV26U95Uly/giphy.gif" width="200px">
  <br>
  <b>May your code be bug-free and your coffee be strong! 🚀☕</b>
</div>
>>>>>>> 27d839cd
<|MERGE_RESOLUTION|>--- conflicted
+++ resolved
@@ -97,7 +97,7 @@
 
 This project is licensed under the MIT License - see the [LICENSE.md](LICENSE.md) file for details. It's basically a license to code with reckless abandon!
 
-<<<<<<< HEAD
+
 # Contribution Guidelines
 We welcome contributions from everyone! To ensure a smooth collaboration, please follow these guidelines:
 
@@ -139,12 +139,9 @@
 Permission is granted to use, copy, modify, merge, publish, distribute, sublicense, and/or sell copies of the software.
 Attribution: The original license notice must be included in all copies or substantial portions of the software.
 Warranty Disclaimer: The software is provided "as is", without warranty of any kind. The authors are not liable for any damage or loss arising from the use of the software.
-=======
----
 
 <div align="center">
   <img src="https://media.giphy.com/media/3o7btXkbsV26U95Uly/giphy.gif" width="200px">
   <br>
   <b>May your code be bug-free and your coffee be strong! 🚀☕</b>
 </div>
->>>>>>> 27d839cd
